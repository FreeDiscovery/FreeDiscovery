--- conflicted
+++ resolved
@@ -72,11 +72,8 @@
         ----------
         weighting : str, default='nnc'
           the SMART notation for document, term weighting and normalization.
-<<<<<<< HEAD
           In the form [nlabL][ntspd][ncb] , see the TF-IDF user manual section.
-=======
           In the form [nlabL][ntp][ncb] , see the TF-IDF user manual section.
->>>>>>> a0acd530
         norm_alpha : float, default=0.75
           the alpha parameter in the pivoted normalization
         norm_pivot : float, default=None
